package worker

import (
	"context"
	"fmt"
	"io/ioutil"
	"os"
	"path/filepath"
	"sort"
	"strings"
	"time"

	"github.com/google/uuid"
	"github.com/hashicorp/go-multierror"
	"github.com/honeycombio/libhoney-go"
	"github.com/inconshreveable/log15"
	"github.com/pkg/errors"

	"github.com/sourcegraph/sourcegraph/enterprise/cmd/executor/internal/command"
	"github.com/sourcegraph/sourcegraph/enterprise/internal/executor"
	"github.com/sourcegraph/sourcegraph/internal/honey"
	"github.com/sourcegraph/sourcegraph/internal/workerutil"
)

type handler struct {
	idSet         *IDSet
	options       Options
	operations    *command.Operations
	runnerFactory func(dir string, logger *command.Logger, options command.Options, operations *command.Operations) command.Runner
}

var _ workerutil.Handler = &handler{}

// TODO - document
var ErrJobAlreadyExists = errors.New("job already exists")

// Handle clones the target code into a temporary directory, invokes the target indexer in a
// fresh docker container, and uploads the results to the external frontend API.
func (h *handler) Handle(ctx context.Context, s workerutil.Store, record workerutil.Record) (err error) {
	job := record.(executor.Job)
	ctx, cancel := context.WithDeadline(ctx, time.Now().Add(h.options.MaximumRuntimePerJob))
	defer cancel()

	wrapError := func(err error, message string) error {
		for ex := err; ex != nil; ex = errors.Unwrap(ex) {
			if ex == context.DeadlineExceeded {
				err = fmt.Errorf("job exceeded maximum execution time of %s", h.options.MaximumRuntimePerJob)
			}
		}

		return errors.Wrap(err, message)
	}

<<<<<<< HEAD
	if !h.idSet.Add(job.ID, cancel) {
		return ErrJobAlreadyExists
	}
=======
	start := time.Now()
	defer func() {
		if honey.Enabled() {
			_ = createHoneyEvent(ctx, job, err, time.Since(start)).Send()
		}
	}()

	h.idSet.Add(job.ID)
>>>>>>> 74f25684
	defer h.idSet.Remove(job.ID)

	// 🚨 SECURITY: The job logger must be supplied with all sensitive values that may appear
	// in a command constructed and run in the following function. Note that the command and
	// its output may both contain sensitive values, but only values which we directly
	// interpolate into the command. No command that we run on the host leaks environment
	// variables, and the user-specified commands (which could leak their environment) are
	// run in a clean VM.
	logger := command.NewLogger(union(h.options.RedactedValues, job.RedactedValues))

	defer func() {
		log15.Info("Writing log entries", "jobID", job.ID, "repositoryName", job.RepositoryName, "commit", job.Commit)

		for _, entry := range logger.Entries() {
			// Perform this outside of the task execution context. If there is a timeout or
			// cancellation error we don't want to skip uploading these logs as users will
			// often want to see how far something progressed prior to a timeout.
			if err := s.AddExecutionLogEntry(context.Background(), record.RecordID(), entry); err != nil {
				log15.Warn("Failed to upload executor log entry for job", "id", record.RecordID(), "repositoryName", job.RepositoryName, "commit", job.Commit, "err", err)
			}
		}
	}()

	// Create a working directory for this job which will be removed once the job completes.
	// If a repository is supplied as part of the job configuration, it will be cloned into
	// the working directory.

	log15.Info("Creating workspace", "jobID", job.ID, "repositoryName", job.RepositoryName, "commit", job.Commit)

	hostRunner := h.runnerFactory("", logger, command.Options{}, h.operations)
	workingDirectory, err := h.prepareWorkspace(ctx, hostRunner, job.RepositoryName, job.Commit)
	if err != nil {
		return wrapError(err, "failed to prepare workspace")
	}
	defer func() {
		_ = os.RemoveAll(workingDirectory)
	}()

	// Copy the file contents from the job record into the working directory
	for relativePath, content := range job.VirtualMachineFiles {
		path, err := filepath.Abs(filepath.Join(workingDirectory, relativePath))
		if err != nil {
			return err
		}

		if !strings.HasPrefix(path, workingDirectory) {
			return fmt.Errorf("refusing to write outside of working directory")
		}

		if err := ioutil.WriteFile(path, []byte(content), os.ModePerm); err != nil {
			return err
		}
	}

	name, err := uuid.NewRandom()
	if err != nil {
		return err
	}

	options := command.Options{
		ExecutorName:       name.String(),
		FirecrackerOptions: h.options.FirecrackerOptions,
		ResourceOptions:    h.options.ResourceOptions,
	}
	runner := h.runnerFactory(workingDirectory, logger, options, h.operations)

	// Deduplicate and sort (for testing)
	imageMap := map[string]struct{}{}
	for _, dockerStep := range job.DockerSteps {
		imageMap[dockerStep.Image] = struct{}{}
	}

	imageNames := make([]string, 0, len(imageMap))
	for image := range imageMap {
		imageNames = append(imageNames, image)
	}
	sort.Strings(imageNames)

	scriptNames := make([]string, 0, len(job.DockerSteps))
	for i, dockerStep := range job.DockerSteps {
		scriptName := scriptNameFromJobStep(job, i)
		scriptPath := filepath.Join(workingDirectory, command.ScriptsPath, scriptName)

		if err := ioutil.WriteFile(scriptPath, buildScript(dockerStep), os.ModePerm); err != nil {
			return err
		}

		scriptNames = append(scriptNames, scriptName)
	}

	log15.Info("Setting up VM", "jobID", job.ID, "repositoryName", job.RepositoryName, "commit", job.Commit)

	// Setup Firecracker VM (if enabled)
	if err := runner.Setup(ctx, imageNames, nil); err != nil {
		return wrapError(err, "failed to setup virtual machine")
	}
	defer func() {
		// Perform this outside of the task execution context. If there is a timeout or
		// cancellation error we don't want to skip cleaning up the resources that we've
		// allocated for the current task.
		if teardownErr := runner.Teardown(context.Background()); teardownErr != nil {
			err = multierror.Append(err, teardownErr)
		}
	}()

	// Invoke each docker step sequentially
	for i, dockerStep := range job.DockerSteps {
		dockerStepCommand := command.CommandSpec{
			Key:        fmt.Sprintf("step.docker.%d", i),
			Image:      dockerStep.Image,
			ScriptPath: scriptNames[i],
			Dir:        dockerStep.Dir,
			Env:        dockerStep.Env,
			Operation:  h.operations.Exec,
		}

		log15.Info(fmt.Sprintf("Running docker step #%d", i), "jobID", job.ID, "repositoryName", job.RepositoryName, "commit", job.Commit)

		if err := runner.Run(ctx, dockerStepCommand); err != nil {
			return wrapError(err, "failed to perform docker step")
		}
	}

	// Invoke each src-cli step sequentially
	for i, cliStep := range job.CliSteps {
		log15.Info(fmt.Sprintf("Running src-cli step #%d", i), "jobID", job.ID, "repositoryName", job.RepositoryName, "commit", job.Commit)

		cliStepCommand := command.CommandSpec{
			Key:       fmt.Sprintf("step.src.%d", i),
			Command:   append([]string{"src"}, cliStep.Commands...),
			Dir:       cliStep.Dir,
			Env:       cliStep.Env,
			Operation: h.operations.Exec,
		}

		if err := runner.Run(ctx, cliStepCommand); err != nil {
			return wrapError(err, "failed to perform src-cli step")
		}
	}

	return nil
}

var scriptPreamble = `
set -x
`

func buildScript(dockerStep executor.DockerStep) []byte {
	return []byte(strings.Join(append([]string{scriptPreamble, ""}, dockerStep.Commands...), "\n") + "\n")
}

func union(a, b map[string]string) map[string]string {
	c := make(map[string]string, len(a)+len(b))

	for k, v := range a {
		c[k] = v
	}
	for k, v := range b {
		c[k] = v
	}

	return c
}

func scriptNameFromJobStep(job executor.Job, i int) string {
	return fmt.Sprintf("%d.%d_%s@%s.sh", job.ID, i, strings.ReplaceAll(job.RepositoryName, "/", "_"), job.Commit)
}

func createHoneyEvent(ctx context.Context, job executor.Job, err error, duration time.Duration) *libhoney.Event {
	fields := map[string]interface{}{
		"duration_ms":    duration.Milliseconds(),
		"recordID":       job.RecordID(),
		"repositoryName": job.RepositoryName,
		"commit":         job.Commit,
		"numDockerSteps": len(job.DockerSteps),
		"numCliSteps":    len(job.CliSteps),
	}

	if err != nil {
		fields["error"] = err.Error()
	}
	// Currently disabled as the import pulls in conf packages
	// if spanURL := trace.SpanURLFromContext(ctx); spanURL != "" {
	// 	fields["trace"] = spanURL
	// }

	return honey.EventWithFields("executor", fields)
}<|MERGE_RESOLUTION|>--- conflicted
+++ resolved
@@ -51,20 +51,9 @@
 		return errors.Wrap(err, message)
 	}
 
-<<<<<<< HEAD
 	if !h.idSet.Add(job.ID, cancel) {
 		return ErrJobAlreadyExists
 	}
-=======
-	start := time.Now()
-	defer func() {
-		if honey.Enabled() {
-			_ = createHoneyEvent(ctx, job, err, time.Since(start)).Send()
-		}
-	}()
-
-	h.idSet.Add(job.ID)
->>>>>>> 74f25684
 	defer h.idSet.Remove(job.ID)
 
 	// 🚨 SECURITY: The job logger must be supplied with all sensitive values that may appear
